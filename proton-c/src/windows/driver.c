--- conflicted
+++ resolved
@@ -285,12 +285,9 @@
     pn_connector_t *c = pn_connector_fd(l->driver, sock, NULL);
     snprintf(c->name, PN_NAME_MAX, "%s", name);
     c->listener = l;
-<<<<<<< HEAD
-=======
     c->transport = pn_transport();
     pn_transport_set_server(c->transport);
     c->sasl = pn_sasl(c->transport);
->>>>>>> 1781b4e9
     return c;
   }
 }
